--- conflicted
+++ resolved
@@ -1,16 +1,26 @@
 #!/bin/bash
 
-DATADIR=/Users/frederic/code/rapidtide/rapidtide/data/examples
-
 MYIPADDRESS=`ifconfig en0 | grep 'inet ' | awk '{print $2}'`
-VERSION=latest-release
+VERSION=latest
 
 # allow network connections in Xquartz Security settings
 xhost +
 
 docker pull fredericklab/rapidtide:${VERSION}
-<<<<<<< HEAD
-=======
+docker run \
+    --rm \
+    --ipc host \
+    --mount type=bind,source=/Users/frederic/code/rapidtide/rapidtide/data/examples,destination=/data \
+    -it \
+    -v /tmp/.X11-unix:/tmp/.X11-unix \
+    -u rapidtide fredericklab/rapidtide:${VERSION} \
+    /cloud/mount-and-run rapidtide \
+        /data/src/sub-RAPIDTIDETEST.nii.gz \
+        /data/dst/sub-RAPIDTIDETEST \
+        --passes 3 \
+        --nprocs 4 \
+        --nodenoise
+
 #docker run \
 #    --rm \
 #    --ipc host \
@@ -18,38 +28,10 @@
 #    -it \
 #    -v /tmp/.X11-unix:/tmp/.X11-unix \
 #    -u rapidtide fredericklab/rapidtide:${VERSION} \
-#    /cloud/mount-and-run rapidtide \
-#        /data/src/sub-RAPIDTIDETEST.nii.gz \
-#        /data/dst/sub-RAPIDTIDETEST \
-#        --passes 3 \
-#        --nprocs 4 
->>>>>>> 952e0ea1
-
-docker run \
-    --rm \
-    --ipc host \
-    --mount type=bind,source=${DATADIR},destination=/data \
-    -it \
-    -v /tmp/.X11-unix:/tmp/.X11-unix \
-    -u rapidtide fredericklab/rapidtide:${VERSION} \
-    rapidtide \
-        /data/src/sub-RAPIDTIDETEST.nii.gz \
-        /data/dst/sub-RAPIDTIDETEST_nocloud \
-        --passes 3 \
-        --nprocs 4 \
-        --nodenoise
-
-<<<<<<< HEAD
-#docker run \
-#    --rm \
-#    --ipc host \
-#    --mount type=bind,source=${DATADIR},destination=/data \
-#    -it \
-#    -v /tmp/.X11-unix:/tmp/.X11-unix \
-#    -u rapidtide fredericklab/rapidtide:${VERSION} \
 #    rapidtide \
 #        /data/src/sub-RAPIDTIDETEST.nii.gz \
-#        /data/dst/sub-RAPIDTIDETEST \
+#        /data/dst/sub-RAPIDTIDETEST_disabledockermemfix \
+#        --disabledockermemfix \
 #        --passes 3 \
 #        --nprocs 4 \
 #        --nodenoise
@@ -66,30 +48,13 @@
 #        /data/src/sub-HAPPYTEST.nii.gz \
 #        /data/src/sub-HAPPYTEST.json \
 #        /data/dst/sub-HAPPYTEST \
-#        --model model_revised_tf2 \
-#        --mklthreads -1 \
-#        --nprocs 4 \
-=======
-
-docker run \
-    --rm \
-    --ipc host \
-    --mount type=bind,source=/Users/frederic/code/rapidtide/rapidtide/data/examples,destination=/data \
-    -it \
-    -v /tmp/.X11-unix:/tmp/.X11-unix \
-    -u rapidtide fredericklab/rapidtide:${VERSION} \
-    happy \
-        /data/src/sub-HAPPYTEST.nii.gz \
-        /data/src/sub-HAPPYTEST.json \
-        /data/dst/sub-HAPPYTEST \
-        --model model_revised \
-        --mklthreads -1 
->>>>>>> 952e0ea1
+#        --model model_revised \
+#        --mklthreads -1 
 
 #docker run \
 #    --rm \
 #    --ipc host \
-#    --mount type=bind,source=${DATADIR},destination=/data \
+#    --mount type=bind,source=/Users/frederic/code/rapidtide/rapidtide/data/examples,destination=/data \
 #    -it \
 #    -v /tmp/.X11-unix:/tmp/.X11-unix \
 #    -u rapidtide fredericklab/rapidtide:${VERSION} \
