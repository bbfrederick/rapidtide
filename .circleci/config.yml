# Python CircleCI 2.0 configuration file
#
# Check https://circleci.com/docs/2.0/language-python/ for more details
#
version: 2.1
orbs:
  codecov: codecov/codecov@1.0.5
jobs:

  test_py36:
    working_directory: /tmp/src/rapidtide
    docker:
      - image: continuumio/miniconda3
    steps:
      - checkout
      - persist_to_workspace:
          root: /tmp
          paths:
              - src/rapidtide
      - run:  # will overwrite rapidtide installation each time
          name: Generate environment
          command:  |
            conda create -n py36_env python=3.6 -yq
            source activate py36_env
            pip install -e .[tests,doc]
            python setup.py install --user
      - run:
          name: Run tests
          command:  |
            apt-get update
            apt-get install -yqq make
            source activate py36_env
            py.test --ignore=rapidtide/candidatetests rapidtide

  build_py37:
    working_directory: /tmp/src/rapidtide
    docker:
      - image: continuumio/miniconda3
    steps:
      - checkout
      - persist_to_workspace:
          root: /tmp
          paths:
              - src/rapidtide
      - restore_cache:  # ensure this step occurs *before* installing dependencies
          key: deps2-37-{{ checksum "setup.py" }}
      - run:  # will overwrite rapidtide installation each time
          name: Generate environment
          command:  |
            if [[ -e /opt/conda/envs/py37_env ]]; then
                echo "Restoring environment from cache"
                source activate py37_env
            else
                conda create -n py37_env python=3.7 -yq
                source activate py37_env
                pip install -e .[tests,doc]
            fi
            python setup.py install --user
      - save_cache:  # environment cache tied to requirements
          key: deps2-37-{{ checksum "setup.py" }}
          paths:
            - "/opt/conda/envs/py37_env"

  build_py38:
    working_directory: /tmp/src/rapidtide
    docker:
      - image: continuumio/miniconda3
    steps:
      - checkout
      - persist_to_workspace:
          root: /tmp
          paths:
              - src/rapidtide
      - restore_cache:  # ensure this step occurs *before* installing dependencies
<<<<<<< HEAD
          key: deps2-38-{{ checksum "setup.py" }}
=======
          key: deps2-{{ checksum "setup.py" }}
>>>>>>> 3217152e
      - run:  # will overwrite rapidtide installation each time
          name: Generate environment
          command:  |
            if [[ -e /opt/conda/envs/py38_env ]]; then
                echo "Restoring environment from cache"
                source activate py38_env
            else
                conda create -n py38_env python=3.8 -yq
                source activate py38_env
                pip install -e .[tests,doc]
            fi
            python setup.py install --user
      - save_cache:  # environment cache tied to requirements
<<<<<<< HEAD
          key: deps2-38-{{ checksum "setup.py" }}
=======
          key: deps2-{{ checksum "setup.py" }}
>>>>>>> 3217152e
          paths:
            - "/opt/conda/envs/py38_env"

  build_py39:
    working_directory: /tmp/src/rapidtide
    docker:
      - image: continuumio/miniconda3
    steps:
      - checkout
      - persist_to_workspace:
          root: /tmp
          paths:
              - src/rapidtide
      - restore_cache:  # ensure this step occurs *before* installing dependencies
<<<<<<< HEAD
          key: deps2-39-{{ checksum "setup.py" }}
=======
          key: deps2-{{ checksum "setup.py" }}
>>>>>>> 3217152e
      - run:  # will overwrite rapidtide installation each time
          name: Generate environment
          command:  |
            if [[ -e /opt/conda/envs/py39_env ]]; then
                echo "Restoring environment from cache"
                source activate py39_env
            else
                conda create -n py39_env python=3.9 -yq
                source activate py39_env
                pip install --upgrade "setuptools>=54"
                pip install --upgrade pip
                pip install --upgrade distlib
                pip install -e .[tests,doc]
            fi
            python setup.py install --user
      - save_cache:  # environment cache tied to requirements
<<<<<<< HEAD
          key: deps2-39-{{ checksum "setup.py" }}
=======
          key: deps2-{{ checksum "setup.py" }}
>>>>>>> 3217152e
          paths:
            - "/opt/conda/envs/py39_env"

  build_py310:
    working_directory: /tmp/src/rapidtide
    docker:
      - image: continuumio/miniconda3
    steps:
      - checkout
      - persist_to_workspace:
          root: /tmp
          paths:
              - src/rapidtide
      - restore_cache:  # ensure this step occurs *before* installing dependencies
<<<<<<< HEAD
          key: deps2-310-{{ checksum "setup.py" }}
=======
          key: deps2-{{ checksum "setup.py" }}
>>>>>>> 3217152e
      - run:  # will overwrite rapidtide installation each time
          name: Generate environment
          command:  |
            if [[ -e /opt/conda/envs/py310_env ]]; then
                echo "Restoring environment from cache"
                source activate py310_env
            else
                conda create -n py310_env python=3.10 -yq
                source activate py310_env
                pip install --upgrade "setuptools>=54"
                pip install --upgrade pip
                pip install --upgrade distlib
                pip install -e .[tests,doc]
            fi
            python setup.py install --user
      - save_cache:  # environment cache tied to requirements
<<<<<<< HEAD
          key: deps2-310-{{ checksum "setup.py" }}
=======
          key: deps2-{{ checksum "setup.py" }}
>>>>>>> 3217152e
          paths:
            - "/opt/conda/envs/py310_env"

  build_py311:
    working_directory: /tmp/src/rapidtide
    docker:
      - image: continuumio/miniconda3
    steps:
      - checkout
      - persist_to_workspace:
          root: /tmp
          paths:
              - src/rapidtide
      - restore_cache:  # ensure this step occurs *before* installing dependencies
<<<<<<< HEAD
          key: deps2-311-{{ checksum "setup.py" }}
=======
          key: deps2-{{ checksum "setup.py" }}
>>>>>>> 3217152e
      - run:  # will overwrite rapidtide installation each time
          name: Generate environment
          command:  |
            if [[ -e /opt/conda/envs/py311_env ]]; then
                echo "Restoring environment from cache"
                source activate py311_env
            else
                conda create -n py311_env python=3.11 -yq
                source activate py311_env
                pip install --upgrade "setuptools>=54"
                pip install --upgrade pip
                pip install --upgrade distlib
                pip install -e .[tests,doc]
            fi
            python setup.py install --user
      - save_cache:  # environment cache tied to requirements
<<<<<<< HEAD
          key: deps2-311-{{ checksum "setup.py" }}
          paths:
            - "/opt/conda/envs/py311_env"

  buildandtest_py38:
=======
          key: deps2-{{ checksum "setup.py" }}
          paths:
            - "/opt/conda/envs/py311_env"

  test_py38:
>>>>>>> 3217152e
    working_directory: /tmp/src/rapidtide
    docker:
      - image: continuumio/miniconda3
    steps:
      - checkout
      - persist_to_workspace:
          root: /tmp
          paths:
              - src/rapidtide
      - run:  # will overwrite rapidtide installation each time
          name: Generate environment
          command:  |
            conda create -n py38_env python=3.8 -yq
            source activate py38_env
            pip install -e .[tests,doc]
            python setup.py install --user
      - run:
          name: Run tests
          command:  |
            apt-get update
            apt-get install -yqq make
            source activate py38_env
            py.test --ignore=rapidtide/candidatetests rapidtide

<<<<<<< HEAD
  test_py38:
=======
  test_py38_cached:
>>>>>>> 3217152e
    working_directory: /tmp/src/rapidtide
    docker:
      - image: continuumio/miniconda3
    steps:
      - attach_workspace:  # get rapidtide
          at: /tmp
      - restore_cache:  # load environment
<<<<<<< HEAD
          key: deps2-38-{{ checksum "setup.py" }}
      - run:
          name: Run tests
=======
          key: deps2-{{ checksum "setup.py" }}
      - run:
          name: Coverage
>>>>>>> 3217152e
          command:  |
            apt-get update
            apt-get install -yqq curl
            source activate py38_env
            py.test --ignore=rapidtide/candidatetests rapidtide


<<<<<<< HEAD
  buildandtest_py39:
=======
  test_py39:
>>>>>>> 3217152e
    working_directory: /tmp/src/rapidtide
    docker:
      - image: continuumio/miniconda3
    steps:
      - checkout
      - persist_to_workspace:
          root: /tmp
          paths:
              - src/rapidtide
      - run:  # will overwrite rapidtide installation each time
          name: Generate environment
          command:  |
            conda create -n py39_env python=3.9 -yq
            source activate py39_env
            pip install --upgrade "setuptools>=54"
            pip install --upgrade pip
            pip install --upgrade distlib
            pip install -e .[tests,doc]
            python setup.py install --user
      - run:
          name: Run tests
          command:  |
            apt-get update
            apt-get install -yqq make
            source activate py39_env
            py.test --ignore=rapidtide/candidatetests rapidtide

  test_py39:
    working_directory: /tmp/src/rapidtide
    docker:
      - image: continuumio/miniconda3
    steps:
      - attach_workspace:  # get rapidtide
          at: /tmp
      - restore_cache:  # load environment
          key: deps2-39-{{ checksum "setup.py" }}
      - run:
          name: Run tests
          command:  |
            apt-get update
            apt-get install -yqq curl
            source activate py39_env
            py.test --ignore=rapidtide/candidatetests rapidtide


  buildandtest_py310:
    working_directory: /tmp/src/rapidtide
    docker:
      - image: continuumio/miniconda3
    steps:
      - checkout
      - persist_to_workspace:
          root: /tmp
          paths:
              - src/rapidtide
      - run:  # will overwrite rapidtide installation each time
          name: Generate environment
          command:  |
            conda create -n py310_env python=3.10 -yq
            source activate py310_env
            pip install --upgrade "setuptools>=54"
            pip install --upgrade pip
            pip install --upgrade distlib
            pip install -e .[tests,doc]
            python setup.py install --user
      - run:
          name: Run tests
          command:  |
            apt-get update
            apt-get install -yqq make
            source activate py310_env
            py.test --ignore=rapidtide/candidatetests rapidtide

  test_py310:
    working_directory: /tmp/src/rapidtide
    docker:
      - image: continuumio/miniconda3
    steps:
      - attach_workspace:  # get rapidtide
          at: /tmp
      - restore_cache:  # load environment
          key: deps2-310-{{ checksum "setup.py" }}
      - run:
          name: Run tests
          command:  |
            apt-get update
            apt-get install -yqq curl
            source activate py310_env
            py.test --ignore=rapidtide/candidatetests rapidtide


  build_docs:
    working_directory: /tmp/src/rapidtide
    docker:
      - image: continuumio/miniconda3
    steps:
      - attach_workspace:  # get rapidtide
          at: /tmp
      - restore_cache:  # load environment
          key: deps2-37-{{ checksum "setup.py" }}
      - run:
          name: Build documentation
          command: |
            apt-get update
            apt-get install -yqq make
            source activate py37_env
            pip install -e .[tests,doc]
            pip install numpydoc
            make -C docs html
      - store_artifacts:
          path: /tmp/src/rapidtide/docs/_build/html

  style_check:
    working_directory: /tmp/src/rapidtide
    docker:
      - image: continuumio/miniconda3
    steps:
      - attach_workspace:  # get rapidtide
          at: /tmp
      - restore_cache:  # load environment
          key: deps2-37-{{ checksum "setup.py" }}
      - run:
          name: Linting
          command:  |
            source activate py37_env
            flake8 --ignore=E127,E203,E231,E501,E722,E114,E116,F401,W503,W504 /tmp/src/rapidtide/rapidtide
      - store_artifacts:
          path: /tmp/data/lint

  test_py37_with_coverage:
    working_directory: /tmp/src/rapidtide
    docker:
      - image: continuumio/miniconda3
    steps:
      - attach_workspace:  # get rapidtide
          at: /tmp
      - restore_cache:  # load environment
          key: deps2-37-{{ checksum "setup.py" }}
      - run:
          name: Coverage
          command:  |
            apt-get update
            apt-get install -yqq curl
            source activate py37_env
            py.test --ignore=rapidtide/candidatetests --cov-report xml:coverage.xml --cov=rapidtide rapidtide
      - codecov/upload:
          file: /tmp/src/rapidtide/coverage.xml

workflows:
  version: 2.1
  run_tests:
    jobs:
      - build_py37
      - build_docs:
          requires:
            - build_py37
      #- style_check:
      #    requires:
      #      - build_py37
      - test_py37_with_coverage:
          requires:
            - build_py37
      - build_py38
      - test_py38:
          requires:
            - build_py38
      - build_py39
      - test_py39:
          requires:
            - build_py39
      - build_py310
      - test_py310:
          requires:
            - build_py310<|MERGE_RESOLUTION|>--- conflicted
+++ resolved
@@ -72,11 +72,7 @@
           paths:
               - src/rapidtide
       - restore_cache:  # ensure this step occurs *before* installing dependencies
-<<<<<<< HEAD
           key: deps2-38-{{ checksum "setup.py" }}
-=======
-          key: deps2-{{ checksum "setup.py" }}
->>>>>>> 3217152e
       - run:  # will overwrite rapidtide installation each time
           name: Generate environment
           command:  |
@@ -90,11 +86,7 @@
             fi
             python setup.py install --user
       - save_cache:  # environment cache tied to requirements
-<<<<<<< HEAD
           key: deps2-38-{{ checksum "setup.py" }}
-=======
-          key: deps2-{{ checksum "setup.py" }}
->>>>>>> 3217152e
           paths:
             - "/opt/conda/envs/py38_env"
 
@@ -109,11 +101,7 @@
           paths:
               - src/rapidtide
       - restore_cache:  # ensure this step occurs *before* installing dependencies
-<<<<<<< HEAD
           key: deps2-39-{{ checksum "setup.py" }}
-=======
-          key: deps2-{{ checksum "setup.py" }}
->>>>>>> 3217152e
       - run:  # will overwrite rapidtide installation each time
           name: Generate environment
           command:  |
@@ -130,11 +118,7 @@
             fi
             python setup.py install --user
       - save_cache:  # environment cache tied to requirements
-<<<<<<< HEAD
           key: deps2-39-{{ checksum "setup.py" }}
-=======
-          key: deps2-{{ checksum "setup.py" }}
->>>>>>> 3217152e
           paths:
             - "/opt/conda/envs/py39_env"
 
@@ -149,11 +133,7 @@
           paths:
               - src/rapidtide
       - restore_cache:  # ensure this step occurs *before* installing dependencies
-<<<<<<< HEAD
           key: deps2-310-{{ checksum "setup.py" }}
-=======
-          key: deps2-{{ checksum "setup.py" }}
->>>>>>> 3217152e
       - run:  # will overwrite rapidtide installation each time
           name: Generate environment
           command:  |
@@ -170,11 +150,7 @@
             fi
             python setup.py install --user
       - save_cache:  # environment cache tied to requirements
-<<<<<<< HEAD
           key: deps2-310-{{ checksum "setup.py" }}
-=======
-          key: deps2-{{ checksum "setup.py" }}
->>>>>>> 3217152e
           paths:
             - "/opt/conda/envs/py310_env"
 
@@ -189,11 +165,7 @@
           paths:
               - src/rapidtide
       - restore_cache:  # ensure this step occurs *before* installing dependencies
-<<<<<<< HEAD
           key: deps2-311-{{ checksum "setup.py" }}
-=======
-          key: deps2-{{ checksum "setup.py" }}
->>>>>>> 3217152e
       - run:  # will overwrite rapidtide installation each time
           name: Generate environment
           command:  |
@@ -210,19 +182,12 @@
             fi
             python setup.py install --user
       - save_cache:  # environment cache tied to requirements
-<<<<<<< HEAD
           key: deps2-311-{{ checksum "setup.py" }}
           paths:
             - "/opt/conda/envs/py311_env"
 
   buildandtest_py38:
-=======
-          key: deps2-{{ checksum "setup.py" }}
-          paths:
-            - "/opt/conda/envs/py311_env"
-
-  test_py38:
->>>>>>> 3217152e
+
     working_directory: /tmp/src/rapidtide
     docker:
       - image: continuumio/miniconda3
@@ -247,27 +212,17 @@
             source activate py38_env
             py.test --ignore=rapidtide/candidatetests rapidtide
 
-<<<<<<< HEAD
   test_py38:
-=======
-  test_py38_cached:
->>>>>>> 3217152e
-    working_directory: /tmp/src/rapidtide
-    docker:
-      - image: continuumio/miniconda3
-    steps:
-      - attach_workspace:  # get rapidtide
-          at: /tmp
-      - restore_cache:  # load environment
-<<<<<<< HEAD
+    working_directory: /tmp/src/rapidtide
+    docker:
+      - image: continuumio/miniconda3
+    steps:
+      - attach_workspace:  # get rapidtide
+          at: /tmp
+      - restore_cache:  # load environment
           key: deps2-38-{{ checksum "setup.py" }}
       - run:
           name: Run tests
-=======
-          key: deps2-{{ checksum "setup.py" }}
-      - run:
-          name: Coverage
->>>>>>> 3217152e
           command:  |
             apt-get update
             apt-get install -yqq curl
@@ -275,11 +230,7 @@
             py.test --ignore=rapidtide/candidatetests rapidtide
 
 
-<<<<<<< HEAD
   buildandtest_py39:
-=======
-  test_py39:
->>>>>>> 3217152e
     working_directory: /tmp/src/rapidtide
     docker:
       - image: continuumio/miniconda3
