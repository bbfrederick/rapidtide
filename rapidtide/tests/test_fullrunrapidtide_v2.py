--- conflicted
+++ resolved
@@ -54,13 +54,10 @@
         "2",
         "--numnull",
         "0",
-<<<<<<< HEAD
         "--similaritymetric",
         "hybrid",
-=======
         "--globalsignalmethod",
         "meanscale",
->>>>>>> c6735a07
     ]
     rapidtide_workflow.rapidtide_main(rapidtide_parser.process_args(inputargs=inputargs))
 
