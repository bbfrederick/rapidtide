--- conflicted
+++ resolved
@@ -18,14 +18,10 @@
 # $Author: frederic $
 # $Date: 2016/07/12 13:50:29 $
 # $Id: tide_funcs.py,v 1.4 2016/07/12 13:50:29 frederic Exp $
-<<<<<<< HEAD
 """Functions for calculating correlations and similar metrics between arrays."""
 import sys
 
 import matplotlib.pyplot as plt
-=======
-#
->>>>>>> 46499734
 import numpy as np
 import scipy as sp
 from numpy.fft import irfftn, rfftn
@@ -583,15 +579,8 @@
 
 
 def cepstraldelay(data1, data2, timestep, displayplots=True):
-<<<<<<< HEAD
-    """Calculate something.
-=======
-    """
-    Estimate delay between two signals using Choudhary's cepstral analysis method
-    Choudhary, H., Bahl, R. & Kumar, A.
-    Inter-sensor Time Delay Estimation using cepstrum of sum and difference signals in
-        underwater multipath environment. in 1-7 (IEEE, 2015). doi:10.1109/UT.2015.7108308
->>>>>>> 46499734
+    """
+    Estimate delay between two signals using Choudhary's cepstral analysis method.
 
     Parameters
     ----------
